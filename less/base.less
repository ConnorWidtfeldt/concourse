--- conflicted
+++ resolved
@@ -18,9 +18,8 @@
   color: @darker-grey;
   background: white;
 
-  display: grid;
-<<<<<<< HEAD
-  grid-auto-rows: @top-nav-height auto auto;
+  // display: grid;
+  // grid-auto-rows: @top-nav-height auto auto;
 }
 
 .page-top {
@@ -30,6 +29,32 @@
     max-width: @page-width;
     margin: 0 auto;
   }
+
+}
+
+.top-banner {
+  background-color: @darkest-grey;
+  color: white;
+  font-family: 'Roboto Slab', serif;
+  font-weight: bold;
+
+  .banner-text {
+    max-width: @page-width;
+    margin: 0 auto;
+    padding: 10px 0;
+  }
+
+  a {
+    font-weight: normal;
+
+    &, &:visited {
+      color: @offest-white;
+    }
+
+    &:hover {
+      color: white;
+    }
+  }
 }
 
 .body-content {
@@ -47,14 +72,6 @@
     width: @page-nav-width;
     flex-shrink: 0;
   }
-=======
-  grid-template-rows: 80px 60px auto;
-  grid-template-columns: 2fr 5fr 3fr;
-  grid-template-areas:
-    "logo primary-nav search"
-    "banner banner banner"
-    "secondary-nav content aside";
->>>>>>> 2d4b791e
 }
 
 a {
@@ -159,30 +176,7 @@
   line-height: @top-nav-height;
 }
 
-<<<<<<< HEAD
 .page-nav {
-=======
-.top-banner {
-  background-color: #3d3c3c;
-  color: white;
-  font-family: 'Roboto Slab', serif;
-  font-weight: bold;
-  grid-area: banner;
-  padding: 16px 70px;
-
-  a {
-    color: lightgray;
-    font-weight: normal;
-
-    &:hover {
-      color: white;
-    }
-  }
-}
-
-
-.page-nav, .page-partial {
->>>>>>> 2d4b791e
   padding: 30px;
 }
 
