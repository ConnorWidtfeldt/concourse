--- conflicted
+++ resolved
@@ -18,16 +18,10 @@
 import Message.Callback exposing (Callback(..))
 import Message.Effects exposing (Effect(..))
 import Message.Message exposing (DomID(..), Message(..))
-<<<<<<< HEAD
 import Message.Subscription as Subscription
     exposing
         ( Delivery(..)
-=======
-import Message.Subscription
-    exposing
-        ( Delivery(..)
         , RawHttpResponse(..)
->>>>>>> 00b99c5c
         , Subscription(..)
         )
 import Message.TopLevelMessage exposing (TopLevelMessage(..))
@@ -38,7 +32,6 @@
 import Views.TopBar as TopBar
 
 
-<<<<<<< HEAD
 init :
     { authToken : String
     , flyPort : Maybe Int
@@ -46,13 +39,8 @@
     }
     -> ( Model, List Effect )
 init { authToken, flyPort, noop } =
-    ( { buttonState = Unhovered
-=======
-init : { authToken : String, flyPort : Maybe Int } -> ( Model, List Effect )
-init { authToken, flyPort } =
     ( { copyTokenButtonState = Unhovered
       , sendTokenButtonState = Unhovered
->>>>>>> 00b99c5c
       , authToken = authToken
       , tokenTransfer =
             case ( noop, flyPort ) of
@@ -79,31 +67,14 @@
 handleDelivery : Delivery -> ET Model
 handleDelivery delivery ( model, effects ) =
     case delivery of
-<<<<<<< HEAD
         TokenSentToFly Subscription.Success ->
             ( { model | tokenTransfer = Models.Success }, effects )
 
         TokenSentToFly Subscription.NetworkError ->
-            ( { model | tokenTransfer = Models.NetworkTrouble }
-            , effects
-            )
+            ( { model | tokenTransfer = Models.NetworkTrouble }, effects )
 
         TokenSentToFly Subscription.BrowserError ->
-            ( { model | tokenTransfer = Models.BlockedByBrowser }
-=======
-        TokenSentToFly Success ->
-            ( { model | tokenTransfer = RemoteData.Success () }, effects )
-
-        TokenSentToFly NetworkError ->
-            ( { model | tokenTransfer = RemoteData.Failure NetworkTrouble }
-            , effects
-            )
-
-        TokenSentToFly BrowserError ->
-            ( { model | tokenTransfer = RemoteData.Failure BlockedByBrowser }
->>>>>>> 00b99c5c
-            , effects
-            )
+            ( { model | tokenTransfer = Models.BlockedByBrowser }, effects )
 
         _ ->
             ( model, effects )
@@ -205,60 +176,25 @@
                   )
                 ]
 
-<<<<<<< HEAD
         Models.BlockedByBrowser ->
             elemList
                 [ ( paragraph
                         { identifier = "first-paragraph"
-                        , lines = Text.firstParagraphFailure
-                        }
-                  , True
-                  )
-                , ( button model, False )
+                        , lines = Text.firstParagraphBlocked
+                        }
+                  , True
+                  )
+                , ( sendTokenButton model, True )
                 , ( paragraph
                         { identifier = "second-paragraph"
                         , lines = Text.secondParagraphFailure Models.BlockedByBrowser
                         }
                   , True
                   )
-                , ( flyLoginLink model, True )
-                , ( paragraph
-                        { identifier = "third-paragraph"
-                        , lines = Text.thirdParagraphBlocked
-                        }
-                  , True
-                  )
-                , ( button model, True )
-                , ( paragraph
-                        { identifier = "fourth-paragraph"
-                        , lines = Text.secondParagraphFailure Models.NetworkTrouble
-                        }
-                  , True
-                  )
+                , ( copyTokenButton model, True )
                 ]
 
         err ->
-=======
-        RemoteData.Failure BlockedByBrowser ->
-            elemList
-                [ ( paragraph
-                        { identifier = "first-paragraph"
-                        , lines = Text.firstParagraphBlocked
-                        }
-                  , True
-                  )
-                , ( sendTokenButton model, True )
-                , ( paragraph
-                        { identifier = "second-paragraph"
-                        , lines = Text.secondParagraphFailure BlockedByBrowser
-                        }
-                  , True
-                  )
-                , ( copyTokenButton model, True )
-                ]
-
-        RemoteData.Failure err ->
->>>>>>> 00b99c5c
             elemList
                 [ ( paragraph
                         { identifier = "first-paragraph"
@@ -306,22 +242,6 @@
         ]
 
 
-<<<<<<< HEAD
-flyLoginLink : Model -> Html Message
-flyLoginLink { flyPort, authToken } =
-    case flyPort of
-        Just fp ->
-            Html.a
-                [ href (Routes.tokenToFlyRoute authToken fp)
-                , id "link"
-                , style "text-decoration" "underline"
-                , style "line-height" "2"
-                ]
-                [ Html.text Text.flyLoginLinkText ]
-
-        Nothing ->
-            Html.text ""
-=======
 sendTokenButton : Model -> Html Message
 sendTokenButton { sendTokenButtonState, flyPort, authToken } =
     Html.a
@@ -335,5 +255,4 @@
          ]
             ++ Styles.button sendTokenButtonState
         )
-        [ Html.text <| Text.sendTokenButton ]
->>>>>>> 00b99c5c
+        [ Html.text <| Text.sendTokenButton ]