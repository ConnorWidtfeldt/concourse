--- conflicted
+++ resolved
@@ -1080,13 +1080,8 @@
                 []
 
 
-<<<<<<< HEAD
 viewBuildHeader : Concourse.Build -> Model -> Html Message
-viewBuildHeader build { now, job, history, hoveredElement } =
-=======
-viewBuildHeader : Concourse.Build -> Model -> Html Msg
 viewBuildHeader build model =
->>>>>>> 41f54f59
     let
         triggerButton =
             case currentJob model of
@@ -1105,11 +1100,7 @@
                             model.disableManualTrigger
 
                         buttonHovered =
-<<<<<<< HEAD
-                            hoveredElement == Just TriggerBuildButton
-=======
-                            model.hoveredElement == Just Trigger
->>>>>>> 41f54f59
+                            model.hoveredElement == Just TriggerBuildButton
 
                         buttonHighlight =
                             buttonHovered && not buttonDisabled
@@ -1148,11 +1139,7 @@
                     Html.text ""
 
         abortHovered =
-<<<<<<< HEAD
-            hoveredElement == Just AbortBuildButton
-=======
-            model.hoveredElement == Just Abort
->>>>>>> 41f54f59
+            model.hoveredElement == Just AbortBuildButton
 
         abortButton =
             if Concourse.BuildStatus.isRunning build.status then
