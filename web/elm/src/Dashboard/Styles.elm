--- conflicted
+++ resolved
@@ -705,7 +705,6 @@
     ]
 
 
-<<<<<<< HEAD
 jobPreview : Concourse.Job -> Bool -> List (Html.Attribute msg)
 jobPreview job isHovered =
     [ style "flex-grow" "1"
@@ -753,12 +752,12 @@
 jobPreviewLink : List (Html.Attribute msg)
 jobPreviewLink =
     [ style "flex-grow" "1" ]
-=======
+
+
 clusterName : List (Html.Attribute msg)
 clusterName =
     [ style "font-size" "21px"
     , style "color" "#ffffff"
     , style "letter-spacing" "0.1em"
     , style "margin-left" "10px"
-    ]
->>>>>>> ee0f2517
+    ]