module Resource.Resource exposing
    ( Flags
    , changeToResource
    , getUpdateMessage
    , handleCallback
    , handleDelivery
    , init
    , subscriptions
    , update
    , view
    , viewPinButton
    , viewVersionBody
    , viewVersionHeader
    )

import Concourse
import Concourse.BuildStatus
import Concourse.Pagination
    exposing
        ( Page
        , Paginated
        , Pagination
        , chevron
        , chevronContainer
        , equal
        )
import Date exposing (Date)
import Date.Format
import Dict
import DictView
import Duration exposing (Duration)
import Html exposing (Html)
import Html.Attributes
    exposing
        ( attribute
        , class
        , href
        , id
        , placeholder
        , style
        , title
        , value
        )
import Html.Events
    exposing
        ( onBlur
        , onClick
        , onFocus
        , onInput
        , onMouseEnter
        , onMouseLeave
        , onMouseOut
        , onMouseOver
        )
import Http
import Keycodes
import List.Extra
import Maybe.Extra as ME
import Message.Callback exposing (Callback(..))
import Message.Effects exposing (Effect(..), setTitle)
import Message.Message as Message exposing (Hoverable(..), Message(..))
import Message.Subscription as Subscription exposing (Delivery(..), Interval(..), Subscription(..))
import Pinned exposing (ResourcePinState(..), VersionPinState(..))
import Resource.Models as Models exposing (Model)
import Resource.Styles
import Routes
import Spinner
import StrictEvents
import Time exposing (Time)
import TopBar.Model
import TopBar.Styles
import TopBar.TopBar as TopBar
import UpdateMsg exposing (UpdateMsg)
import UserState exposing (UserState(..))


type alias Flags =
    { resourceId : Concourse.ResourceIdentifier
    , paging : Maybe Concourse.Pagination.Page
    }


init : Flags -> ( Model, List Effect )
init flags =
    let
        ( topBar, topBarEffects ) =
            TopBar.init { route = Routes.Resource { id = flags.resourceId, page = Nothing } }

        model =
            { resourceIdentifier = flags.resourceId
            , pageStatus = Err Models.Empty
            , checkStatus = Models.CheckingSuccessfully
            , checkError = ""
            , checkSetupError = ""
            , hovered = Nothing
            , lastChecked = Nothing
            , pinnedVersion = NotPinned
            , currentPage = flags.paging
            , versions =
                { content = []
                , pagination = { previousPage = Nothing, nextPage = Nothing }
                }
            , now = Nothing
            , pinCommentLoading = False
            , ctrlDown = False
            , textAreaFocused = False
            , isUserMenuExpanded = topBar.isUserMenuExpanded
            , isPinMenuExpanded = topBar.isPinMenuExpanded
            , route = topBar.route
            , groups = topBar.groups
            , dropdown = topBar.dropdown
            , screenSize = topBar.screenSize
            , shiftDown = topBar.shiftDown
            }
    in
    ( model
    , topBarEffects ++ [ FetchResource flags.resourceId, FetchVersionedResources flags.resourceId flags.paging ]
    )


changeToResource : Flags -> Model -> ( Model, List Effect )
changeToResource flags model =
    ( { model
        | currentPage = flags.paging
        , versions =
            { content = []
            , pagination = { previousPage = Nothing, nextPage = Nothing }
            }
      }
    , [ FetchVersionedResources model.resourceIdentifier flags.paging ]
    )


updatePinnedVersion : Concourse.Resource -> Model -> Model
updatePinnedVersion resource model =
    case ( resource.pinnedVersion, resource.pinnedInConfig ) of
        ( Nothing, _ ) ->
            case model.pinnedVersion of
                PinningTo _ ->
                    model

                _ ->
                    { model | pinnedVersion = NotPinned }

        ( Just v, True ) ->
            { model | pinnedVersion = PinnedStaticallyTo v }

        ( Just newVersion, False ) ->
            let
                pristineComment =
                    resource.pinComment |> Maybe.withDefault ""
            in
            case model.pinnedVersion of
                UnpinningFrom c _ ->
                    { model | pinnedVersion = UnpinningFrom c newVersion }

                PinnedDynamicallyTo { comment } _ ->
                    { model
                        | pinnedVersion =
                            PinnedDynamicallyTo
                                { comment = comment
                                , pristineComment = pristineComment
                                }
                                newVersion
                    }

                _ ->
                    { model
                        | pinnedVersion =
                            PinnedDynamicallyTo
                                { comment = pristineComment
                                , pristineComment = pristineComment
                                }
                                newVersion
                    }


hasPinnedVersion : Model -> Concourse.Version -> Bool
hasPinnedVersion model v =
    case model.pinnedVersion of
        PinnedStaticallyTo pv ->
            v == pv

        PinnedDynamicallyTo _ pv ->
            v == pv

        UnpinningFrom _ pv ->
            v == pv

        _ ->
            False


getUpdateMessage : Model -> UpdateMsg
getUpdateMessage model =
    if model.pageStatus == Err Models.NotFound then
        UpdateMsg.NotFound

    else
        UpdateMsg.AOK


subscriptions : Model -> List Subscription
subscriptions model =
    [ OnClockTick Subscription.FiveSeconds
    , OnClockTick Subscription.OneSecond
    , OnKeyDown
    , OnKeyUp
    ]


handleCallback : Callback -> ( Model, List Effect ) -> ( Model, List Effect )
handleCallback msg =
    TopBar.handleCallback msg >> handleCallbackBody msg


handleCallbackBody : Callback -> ( Model, List Effect ) -> ( Model, List Effect )
handleCallbackBody action ( model, effects ) =
    case action of
        ResourceFetched (Ok resource) ->
            ( { model
                | pageStatus = Ok ()
                , resourceIdentifier =
                    { teamName = resource.teamName
                    , pipelineName = resource.pipelineName
                    , resourceName = resource.name
                    }
                , checkStatus =
                    if resource.failingToCheck then
                        Models.FailingToCheck

                    else
                        Models.CheckingSuccessfully
                , checkError = resource.checkError
                , checkSetupError = resource.checkSetupError
                , lastChecked = resource.lastChecked
              }
                |> updatePinnedVersion resource
            , effects ++ [ SetTitle <| resource.name ++ " - " ]
            )

        ResourceFetched (Err err) ->
            case Debug.log "failed to fetch resource" err of
                Http.BadStatus { status } ->
                    if status.code == 401 then
                        ( model, effects ++ [ RedirectToLogin ] )

                    else if status.code == 404 then
                        ( { model | pageStatus = Err Models.NotFound }, effects )

                    else
                        ( model, effects )

                _ ->
                    ( model, effects )

        VersionedResourcesFetched (Ok ( requestedPage, paginated )) ->
            let
                fetchedPage =
                    permalink paginated.content

                versions =
                    { pagination = paginated.pagination
                    , content =
                        paginated.content
                            |> List.map
                                (\vr ->
                                    let
                                        existingVersion : Maybe Models.Version
                                        existingVersion =
                                            model.versions.content
                                                |> List.Extra.find
                                                    (\v ->
                                                        v.id.versionID == vr.id
                                                    )

                                        enabledStateAccordingToServer : Models.VersionEnabledState
                                        enabledStateAccordingToServer =
                                            if vr.enabled then
                                                Models.Enabled

                                            else
                                                Models.Disabled
                                    in
                                    case existingVersion of
                                        Just ev ->
                                            { ev
                                                | enabled =
                                                    if ev.enabled == Models.Changing then
                                                        Models.Changing

                                                    else
                                                        enabledStateAccordingToServer
                                            }

                                        Nothing ->
                                            { id =
                                                { teamName = model.resourceIdentifier.teamName
                                                , pipelineName = model.resourceIdentifier.pipelineName
                                                , resourceName = model.resourceIdentifier.resourceName
                                                , versionID = vr.id
                                                }
                                            , version = vr.version
                                            , metadata = vr.metadata
                                            , enabled = enabledStateAccordingToServer
                                            , expanded = False
                                            , inputTo = []
                                            , outputOf = []
                                            , showTooltip = False
                                            }
                                )
                    }

                newModel =
                    \newPage ->
                        { model
                            | versions = versions
                            , currentPage = newPage
                        }

                chosenModelWith =
                    \requestedPageUnwrapped ->
                        case model.currentPage of
                            Nothing ->
                                newModel <| Just fetchedPage

                            Just page ->
                                if Concourse.Pagination.equal page requestedPageUnwrapped then
                                    newModel <| requestedPage

                                else
                                    model
            in
            case requestedPage of
                Nothing ->
                    ( newModel (Just fetchedPage), effects )

                Just requestedPageUnwrapped ->
                    ( chosenModelWith requestedPageUnwrapped
                    , effects
                    )

        VersionedResourcesFetched (Err err) ->
            flip always (Debug.log "failed to fetch versioned resources" err) <|
                ( model, effects )

        InputToFetched (Ok ( versionID, builds )) ->
            ( updateVersion versionID (\v -> { v | inputTo = builds }) model
            , effects
            )

        OutputOfFetched (Ok ( versionID, builds )) ->
            ( updateVersion versionID (\v -> { v | outputOf = builds }) model
            , effects
            )

        VersionPinned (Ok ()) ->
            let
                newPinnedVersion =
                    Pinned.finishPinning
                        (\pinningTo ->
                            model.versions.content
                                |> List.Extra.find (\v -> v.id == pinningTo)
                                |> Maybe.map .version
                        )
                        model.pinnedVersion
            in
            ( { model | pinnedVersion = newPinnedVersion }, effects )

        VersionPinned (Err _) ->
            ( { model | pinnedVersion = NotPinned }
            , effects
            )

        VersionUnpinned (Ok ()) ->
            ( { model | pinnedVersion = NotPinned }
            , effects ++ [ FetchResource model.resourceIdentifier ]
            )

        VersionUnpinned (Err _) ->
            ( { model | pinnedVersion = Pinned.quitUnpinning model.pinnedVersion }
            , effects
            )

        VersionToggled action versionID result ->
            let
                newEnabledState : Models.VersionEnabledState
                newEnabledState =
                    case ( result, action ) of
                        ( Ok (), Message.Enable ) ->
                            Models.Enabled

                        ( Ok (), Message.Disable ) ->
                            Models.Disabled

                        ( Err _, Message.Enable ) ->
                            Models.Disabled

                        ( Err _, Message.Disable ) ->
                            Models.Enabled
            in
            ( updateVersion versionID (\v -> { v | enabled = newEnabledState }) model
            , effects
            )

        Checked (Ok ()) ->
            ( { model | checkStatus = Models.CheckingSuccessfully }
            , effects
                ++ [ FetchResource model.resourceIdentifier
                   , FetchVersionedResources
                        model.resourceIdentifier
                        model.currentPage
                   ]
            )

        Checked (Err err) ->
            ( { model | checkStatus = Models.FailingToCheck }
            , case err of
                Http.BadStatus { status } ->
                    if status.code == 401 then
                        effects ++ [ RedirectToLogin ]

                    else
                        effects ++ [ FetchResource model.resourceIdentifier ]

                _ ->
                    effects
            )

        CommentSet result ->
            ( { model
                | pinCommentLoading = False
                , pinnedVersion =
                    case ( result, model.pinnedVersion ) of
                        ( Ok (), PinnedDynamicallyTo { comment } v ) ->
                            PinnedDynamicallyTo
                                { comment = comment
                                , pristineComment = comment
                                }
                                v

                        ( _, pv ) ->
                            pv
              }
            , effects ++ [ FetchResource model.resourceIdentifier ]
            )

        _ ->
            ( model, effects )


handleDelivery : Delivery -> ( Model, List Effect ) -> ( Model, List Effect )
handleDelivery delivery ( model, effects ) =
    case delivery of
        KeyDown keycode ->
            if Keycodes.isControlModifier keycode then
                ( { model | ctrlDown = True }, effects )

            else if keycode == Keycodes.enter && model.ctrlDown && model.textAreaFocused then
                ( model
                , case model.pinnedVersion of
                    PinnedDynamicallyTo { comment } _ ->
                        effects ++ [ SetPinComment model.resourceIdentifier comment ]

                    _ ->
                        effects
                )

            else
                ( model, effects )

        KeyUp keycode ->
            if Keycodes.isControlModifier keycode then
                ( { model | ctrlDown = False }, effects )

            else
                ( model, effects )

        ClockTicked OneSecond time ->
            ( { model | now = Just time }, effects )

        ClockTicked FiveSeconds _ ->
            ( model
            , effects
                ++ [ FetchResource model.resourceIdentifier
                   , FetchVersionedResources model.resourceIdentifier model.currentPage
                   ]
                ++ fetchDataForExpandedVersions model
            )

        _ ->
            ( model, effects )


update : Message -> ( Model, List Effect ) -> ( Model, List Effect )
update msg =
    TopBar.update msg >> updateBody msg


updateBody : Message -> ( Model, List Effect ) -> ( Model, List Effect )
updateBody action ( model, effects ) =
    case action of
        LoadPage page ->
            ( { model
                | currentPage = Just page
              }
            , effects
                ++ [ FetchVersionedResources model.resourceIdentifier <| Just page
                   , NavigateTo <|
                        Routes.toString <|
                            Routes.Resource { id = model.resourceIdentifier, page = Just page }
                   ]
            )

        ExpandVersionedResource versionID ->
            let
                version : Maybe Models.Version
                version =
                    model.versions.content
                        |> List.Extra.find (.id >> (==) versionID)

                newExpandedState : Bool
                newExpandedState =
                    case version of
                        Just v ->
                            not v.expanded

                        Nothing ->
                            False
            in
            ( updateVersion
                versionID
                (\v ->
                    { v | expanded = newExpandedState }
                )
                model
            , if newExpandedState then
                effects
                    ++ [ FetchInputTo versionID
                       , FetchOutputOf versionID
                       ]

              else
                effects
            )

        GoToRoute route ->
            ( model, effects ++ [ NavigateTo <| Routes.toString route ] )

        PinVersion versionID ->
            let
                version : Maybe Models.Version
                version =
                    model.versions.content
                        |> List.Extra.find (\v -> v.id == versionID)
            in
            ( { model
                | pinnedVersion =
                    Pinned.startPinningTo
                        versionID
                        model.pinnedVersion
              }
            , case version of
                Just v ->
                    effects ++ [ DoPinVersion versionID ]

                Nothing ->
                    effects
            )

        UnpinVersion ->
            ( { model | pinnedVersion = Pinned.startUnpinning model.pinnedVersion }
            , effects ++ [ DoUnpinVersion model.resourceIdentifier ]
            )

        ToggleVersion action versionID ->
            ( updateVersion versionID
                (\v ->
                    { v | enabled = Models.Changing }
                )
                model
            , effects ++ [ DoToggleVersion action versionID ]
            )

        Hover hovered ->
            ( { model | hovered = hovered }, effects )

        CheckRequested isAuthorized ->
            if isAuthorized then
                ( { model | checkStatus = Models.CurrentlyChecking }
                , effects ++ [ DoCheck model.resourceIdentifier ]
                )

            else
                ( model, effects ++ [ RedirectToLogin ] )

<<<<<<< HEAD
=======
        FromTopBar msg ->
            TopBar.update msg ( model, effects )

>>>>>>> b632775b
        EditComment input ->
            let
                newPinnedVersion =
                    case model.pinnedVersion of
                        PinnedDynamicallyTo { pristineComment } v ->
                            PinnedDynamicallyTo
                                { comment = input
                                , pristineComment = pristineComment
                                }
                                v

                        x ->
                            x
            in
            ( { model | pinnedVersion = newPinnedVersion }, effects )

        SaveComment comment ->
            ( { model | pinCommentLoading = True }
            , effects ++ [ SetPinComment model.resourceIdentifier comment ]
            )

        FocusTextArea ->
            ( { model | textAreaFocused = True }, effects )

        BlurTextArea ->
            ( { model | textAreaFocused = False }, effects )

        _ ->
            ( model, effects )


updateVersion :
    Models.VersionId
    -> (Models.Version -> Models.Version)
    -> Model
    -> Model
updateVersion versionID updateFunc model =
    let
        newVersionsContent : List Models.Version
        newVersionsContent =
            model.versions.content
                |> List.Extra.updateIf (.id >> (==) versionID) updateFunc

        versions : Paginated Models.Version
        versions =
            model.versions
    in
    { model | versions = { versions | content = newVersionsContent } }


permalink : List Concourse.VersionedResource -> Page
permalink versionedResources =
    case List.head versionedResources of
        Nothing ->
            { direction = Concourse.Pagination.Since 0
            , limit = 100
            }

        Just version ->
            { direction = Concourse.Pagination.From version.id
            , limit = List.length versionedResources
            }


view : UserState -> Model -> Html Message
view userState model =
    Html.div []
        [ Html.div
            [ style TopBar.Styles.pageIncludingTopBar, id "page-including-top-bar" ]
<<<<<<< HEAD
            [ TopBar.view userState TopBar.Model.None model
            , Html.div [ id "page-below-top-bar", style TopBar.Styles.pageBelowTopBar ]
=======
            [ Html.map FromTopBar <| TopBar.view userState TopBar.Model.None model
            , Html.div
                [ id "page-below-top-bar"
                , style Resource.Styles.pageBelowTopBar
                ]
>>>>>>> b632775b
                [ subpageView userState model
                , commentBar userState model
                ]
            ]
        ]


subpageView : UserState -> Model -> Html Message
subpageView userState model =
    if model.pageStatus == Err Models.Empty then
        Html.text ""

    else
        Html.div []
            [ header model
            , body userState model
            ]


header : Model -> Html Message
header model =
    let
        lastCheckedView =
            case ( model.now, model.lastChecked ) of
                ( Just now, Just date ) ->
                    viewLastChecked now date

                ( _, _ ) ->
                    Html.text ""
    in
    Html.div
        [ id "page-header"
        , style Resource.Styles.headerBar
        ]
        [ Html.h1
            [ style Resource.Styles.headerResourceName ]
            [ Html.text model.resourceIdentifier.resourceName ]
        , Html.div
            [ style Resource.Styles.headerLastCheckedSection ]
            [ lastCheckedView ]
        , pinBar model
        , paginationMenu model
        ]


body : UserState -> Model -> Html Message
body userState model =
    let
        sectionModel =
            { checkStatus = model.checkStatus
            , checkSetupError = model.checkSetupError
            , checkError = model.checkError
            , hovered = model.hovered
            , userState = userState
            , teamName = model.resourceIdentifier.teamName
            }

        hasCommentBar =
            case model.pinnedVersion of
                PinnedDynamicallyTo _ _ ->
                    True

                _ ->
                    False
    in
    Html.div
        [ id "body", style <| Resource.Styles.body hasCommentBar ]
        [ checkSection sectionModel
        , viewVersionedResources model
        ]


paginationMenu :
    { a
        | versions : Paginated Models.Version
        , resourceIdentifier : Concourse.ResourceIdentifier
        , hovered : Maybe Message.Hoverable
    }
    -> Html Message
paginationMenu { versions, resourceIdentifier, hovered } =
    let
        previousButtonEventHandler =
            case versions.pagination.previousPage of
                Nothing ->
                    []

                Just pp ->
                    [ onClick <| LoadPage pp ]

        nextButtonEventHandler =
            case versions.pagination.nextPage of
                Nothing ->
                    []

                Just np ->
                    let
                        updatedPage =
                            { np | limit = 100 }
                    in
                    [ onClick <| LoadPage updatedPage ]
    in
    Html.div
        [ id "pagination"
        , style Resource.Styles.pagination
        ]
        [ case versions.pagination.previousPage of
            Nothing ->
                Html.div
                    [ style chevronContainer ]
                    [ Html.div
                        [ style <|
                            chevron
                                { direction = "left"
                                , enabled = False
                                , hovered = False
                                }
                        ]
                        []
                    ]

            Just page ->
                Html.div
                    ([ style chevronContainer
                     , onMouseEnter <| Hover <| Just Message.PreviousPageButton
                     , onMouseLeave <| Hover Nothing
                     ]
                        ++ previousButtonEventHandler
                    )
                    [ Html.a
                        [ href <|
                            Routes.toString <|
                                Routes.Resource { id = resourceIdentifier, page = Just page }
                        , attribute "aria-label" "Previous Page"
                        , style <|
                            chevron
                                { direction = "left"
                                , enabled = True
                                , hovered = hovered == Just Message.PreviousPageButton
                                }
                        ]
                        []
                    ]
        , case versions.pagination.nextPage of
            Nothing ->
                Html.div
                    [ style chevronContainer ]
                    [ Html.div
                        [ style <|
                            chevron
                                { direction = "right"
                                , enabled = False
                                , hovered = False
                                }
                        ]
                        []
                    ]

            Just page ->
                Html.div
                    ([ style chevronContainer
                     , onMouseEnter <| Hover <| Just Message.NextPageButton
                     , onMouseLeave <| Hover Nothing
                     ]
                        ++ nextButtonEventHandler
                    )
                    [ Html.a
                        [ href <|
                            Routes.toString <|
                                Routes.Resource { id = resourceIdentifier, page = Just page }
                        , attribute "aria-label" "Next Page"
                        , style <|
                            chevron
                                { direction = "right"
                                , enabled = True
                                , hovered = hovered == Just Message.NextPageButton
                                }
                        ]
                        []
                    ]
        ]


checkSection :
    { a
        | checkStatus : Models.CheckStatus
        , checkSetupError : String
        , checkError : String
        , hovered : Maybe Message.Hoverable
        , userState : UserState
        , teamName : String
    }
    -> Html Message
checkSection ({ checkStatus, checkSetupError, checkError } as model) =
    let
        failingToCheck =
            checkStatus == Models.FailingToCheck

        checkMessage =
            case checkStatus of
                Models.FailingToCheck ->
                    "checking failed"

                Models.CurrentlyChecking ->
                    "currently checking"

                Models.CheckingSuccessfully ->
                    "checking successfully"

        stepBody =
            if failingToCheck then
                if not (String.isEmpty checkSetupError) then
                    [ Html.div [ class "step-body" ]
                        [ Html.pre [] [ Html.text checkSetupError ]
                        ]
                    ]

                else
                    [ Html.div [ class "step-body" ]
                        [ Html.pre [] [ Html.text checkError ]
                        ]
                    ]

            else
                []

        statusIcon =
            case checkStatus of
                Models.CurrentlyChecking ->
                    Spinner.spinner { size = "14px", margin = "7px" }

                _ ->
                    Html.div
                        [ style <|
                            Resource.Styles.checkStatusIcon failingToCheck
                        ]
                        []

        statusBar =
            Html.div
                [ style Resource.Styles.checkBarStatus ]
                [ Html.h3 [] [ Html.text checkMessage ]
                , statusIcon
                ]

        checkBar =
            Html.div
                [ style [ ( "display", "flex" ) ] ]
                [ checkButton model
                , statusBar
                ]
    in
    Html.div [ class "resource-check-status" ] <| checkBar :: stepBody


checkButton :
    { a
        | hovered : Maybe Message.Hoverable
        , userState : UserState
        , teamName : String
        , checkStatus : Models.CheckStatus
    }
    -> Html Message
checkButton ({ hovered, userState, teamName, checkStatus } as params) =
    let
        isHovered =
            hovered == Just Message.CheckButton

        isCurrentlyChecking =
            checkStatus == Models.CurrentlyChecking

        isUnauthenticated =
            case userState of
                UserStateLoggedIn _ ->
                    False

                _ ->
                    True

        isUserAuthorized =
            isAuthorized params

        isClickable =
            (isUnauthenticated || isUserAuthorized)
                && not isCurrentlyChecking

        isHighlighted =
            (isClickable && isHovered) || isCurrentlyChecking
    in
    Html.div
        ([ style <| Resource.Styles.checkButton isClickable
         , onMouseEnter <| Hover <| Just Message.CheckButton
         , onMouseLeave <| Hover Nothing
         ]
            ++ (if isClickable then
                    [ onClick (CheckRequested isUserAuthorized) ]

                else
                    []
               )
        )
        [ Html.div [ style <| Resource.Styles.checkButtonIcon isHighlighted ] [] ]


isAuthorized : { a | teamName : String, userState : UserState } -> Bool
isAuthorized { teamName, userState } =
    case userState of
        UserStateLoggedIn user ->
            case Dict.get teamName user.teams of
                Just roles ->
                    List.member "member" roles
                        || List.member "owner" roles

                Nothing ->
                    False

        _ ->
            False


commentBar :
    UserState
    ->
        { a
            | pinnedVersion : Models.PinnedVersion
            , resourceIdentifier : Concourse.ResourceIdentifier
            , hovered : Maybe Message.Hoverable
            , pinCommentLoading : Bool
        }
    -> Html Message
commentBar userState ({ resourceIdentifier, pinnedVersion, hovered, pinCommentLoading } as params) =
    case pinnedVersion of
        PinnedDynamicallyTo commentState v ->
            let
                version =
                    viewVersion
                        [ Html.Attributes.style [ ( "align-self", "center" ) ] ]
                        v
            in
            Html.div
                [ id "comment-bar", style Resource.Styles.commentBar ]
                [ Html.div
                    [ style Resource.Styles.commentBarContent ]
                  <|
                    let
                        header =
                            Html.div
                                [ style Resource.Styles.commentBarHeader ]
                                [ Html.div
                                    [ style
                                        Resource.Styles.commentBarIconContainer
                                    ]
                                    [ Html.div
                                        [ style
                                            Resource.Styles.commentBarMessageIcon
                                        ]
                                        []
                                    , Html.div
                                        [ style
                                            Resource.Styles.commentBarPinIcon
                                        ]
                                        []
                                    ]
                                , version
                                ]
                    in
                    if isAuthorized { teamName = resourceIdentifier.teamName, userState = userState } then
                        [ header
                        , Html.textarea
                            [ style Resource.Styles.commentTextArea
                            , onInput EditComment
                            , value commentState.comment
                            , placeholder "enter a comment"
                            , onFocus FocusTextArea
                            , onBlur BlurTextArea
                            ]
                            []
                        , Html.button
                            [ style <|
                                let
                                    commentChanged =
                                        commentState.comment
                                            /= commentState.pristineComment
                                in
                                Resource.Styles.commentSaveButton
                                    { isHovered =
                                        not pinCommentLoading
                                            && commentChanged
                                            && hovered
                                            == Just Message.SaveCommentButton
                                    , commentChanged = commentChanged
                                    }
                            , onMouseEnter <| Hover <| Just Message.SaveCommentButton
                            , onMouseLeave <| Hover Nothing
                            , onClick <| SaveComment commentState.comment
                            ]
                            (if pinCommentLoading then
                                [ Spinner.spinner { size = "12px", margin = "0px" } ]

                             else
                                [ Html.text "save" ]
                            )
                        ]

                    else
                        [ header
                        , Html.pre
                            [ style Resource.Styles.commentText ]
                            [ Html.text commentState.pristineComment ]
                        , Html.div [ style [ ( "height", "24px" ) ] ] []
                        ]
                ]

        _ ->
            Html.text ""


pinBar :
    { a
        | pinnedVersion : Models.PinnedVersion
        , hovered : Maybe Message.Hoverable
    }
    -> Html Message
pinBar { pinnedVersion, hovered } =
    let
        pinBarVersion =
            Pinned.stable pinnedVersion

        attrList : List ( Html.Attribute Message, Bool ) -> List (Html.Attribute Message)
        attrList =
            List.filter Tuple.second >> List.map Tuple.first

        isPinnedStatically =
            case pinnedVersion of
                PinnedStaticallyTo _ ->
                    True

                _ ->
                    False

        isPinnedDynamically =
            case pinnedVersion of
                PinnedDynamicallyTo _ _ ->
                    True

                _ ->
                    False
    in
    Html.div
        (attrList
            [ ( id "pin-bar", True )
            , ( style <| Resource.Styles.pinBar { isPinned = ME.isJust pinBarVersion }, True )
            , ( onMouseEnter <| Hover <| Just PinBar, isPinnedStatically )
            , ( onMouseLeave <| Hover Nothing, isPinnedStatically )
            ]
        )
        ([ Html.div
            (attrList
                [ ( id "pin-icon", True )
                , ( style <|
                        Resource.Styles.pinIcon
                            { isPinned = ME.isJust pinBarVersion
                            , isPinnedDynamically = isPinnedDynamically
                            , hover = hovered == Just PinIcon
                            }
                  , True
                  )
                , ( onClick UnpinVersion, isPinnedDynamically )
                , ( onMouseEnter <| Hover <| Just PinIcon, isPinnedDynamically )
                , ( onMouseLeave <| Hover Nothing, True )
                ]
            )
            []
         ]
            ++ (case pinBarVersion of
                    Just v ->
                        [ viewVersion [] v ]

                    _ ->
                        []
               )
            ++ (if hovered == Just PinBar then
                    [ Html.div
                        [ id "pin-bar-tooltip"
                        , style Resource.Styles.pinBarTooltip
                        ]
                        [ Html.text "pinned in pipeline config" ]
                    ]

                else
                    []
               )
        )


viewVersionedResources :
    { a
        | versions : Paginated Models.Version
        , pinnedVersion : Models.PinnedVersion
        , hovered : Maybe Message.Hoverable
    }
    -> Html Message
viewVersionedResources { versions, pinnedVersion, hovered } =
    versions.content
        |> List.map
            (\v ->
                viewVersionedResource
                    { version = v
                    , pinnedVersion = pinnedVersion
                    , hovered = hovered
                    }
            )
        |> Html.ul [ class "list list-collapsable list-enableDisable resource-versions" ]


viewVersionedResource :
    { version : Models.Version
    , pinnedVersion : Models.PinnedVersion
    , hovered : Maybe Message.Hoverable
    }
    -> Html Message
viewVersionedResource { version, pinnedVersion, hovered } =
    let
        pinState =
            case Pinned.pinState version.version version.id pinnedVersion of
                PinnedStatically _ ->
                    PinnedStatically { showTooltip = version.showTooltip }

                x ->
                    x
    in
    Html.li
        (case ( pinState, version.enabled ) of
            ( Disabled, _ ) ->
                [ style [ ( "opacity", "0.5" ) ] ]

            ( _, Models.Disabled ) ->
                [ style [ ( "opacity", "0.5" ) ] ]

            _ ->
                []
        )
        ([ Html.div
            [ style
                [ ( "display", "flex" )
                , ( "margin", "5px 0px" )
                ]
            ]
            [ viewEnabledCheckbox
                { enabled = version.enabled
                , id = version.id
                , pinState = pinState
                }
            , viewPinButton
                { versionID = version.id
                , pinState = pinState
                , hovered = hovered
                }
            , viewVersionHeader
                { id = version.id
                , version = version.version
                , pinnedState = pinState
                }
            ]
         ]
            ++ (if version.expanded then
                    [ viewVersionBody
                        { inputTo = version.inputTo
                        , outputOf = version.outputOf
                        , metadata = version.metadata
                        }
                    ]

                else
                    []
               )
        )


viewVersionBody :
    { a
        | inputTo : List Concourse.Build
        , outputOf : List Concourse.Build
        , metadata : Concourse.Metadata
    }
    -> Html Message
viewVersionBody { inputTo, outputOf, metadata } =
    Html.div
        [ style
            [ ( "display", "flex" )
            , ( "padding", "5px 10px" )
            ]
        ]
        [ Html.div [ class "vri" ] <|
            List.concat
                [ [ Html.div [ style [ ( "line-height", "25px" ) ] ] [ Html.text "inputs to" ] ]
                , viewBuilds <| listToMap inputTo
                ]
        , Html.div [ class "vri" ] <|
            List.concat
                [ [ Html.div [ style [ ( "line-height", "25px" ) ] ] [ Html.text "outputs of" ] ]
                , viewBuilds <| listToMap outputOf
                ]
        , Html.div [ class "vri metadata-container" ]
            [ Html.div [ class "list-collapsable-title" ] [ Html.text "metadata" ]
            , viewMetadata metadata
            ]
        ]


viewEnabledCheckbox :
    { a
        | enabled : Models.VersionEnabledState
        , id : Models.VersionId
        , pinState : VersionPinState
    }
    -> Html Message
viewEnabledCheckbox ({ enabled, id, pinState } as params) =
    let
        clickHandler =
            case enabled of
                Models.Enabled ->
                    [ onClick <| ToggleVersion Message.Disable id ]

                Models.Changing ->
                    []

                Models.Disabled ->
                    [ onClick <| ToggleVersion Message.Enable id ]
    in
    Html.div
        ([ Html.Attributes.attribute "aria-label" "Toggle Resource Version Enabled"
         , style <| Resource.Styles.enabledCheckbox params
         ]
            ++ clickHandler
        )
        (case enabled of
            Models.Enabled ->
                []

            Models.Changing ->
                [ Spinner.spinner { size = "12.5px", margin = "6.25px" } ]

            Models.Disabled ->
                []
        )


viewPinButton :
    { versionID : Models.VersionId
    , pinState : VersionPinState
    , hovered : Maybe Message.Hoverable
    }
    -> Html Message
viewPinButton { versionID, pinState, hovered } =
    let
        eventHandlers =
            case pinState of
                Enabled ->
                    [ onClick <| PinVersion versionID ]

                PinnedDynamically ->
                    [ onClick UnpinVersion ]

                PinnedStatically _ ->
                    [ onMouseOver <| Hover <| Just PinButton
                    , onMouseOut <| Hover Nothing
                    ]

                Disabled ->
                    []

                InTransition ->
                    []
    in
    Html.div
        ([ Html.Attributes.attribute "aria-label" "Pin Resource Version"
         , style <| Resource.Styles.pinButton pinState
         ]
            ++ eventHandlers
        )
        (case pinState of
            PinnedStatically _ ->
                if hovered == Just PinButton then
                    [ Html.div
                        [ style Resource.Styles.pinButtonTooltip ]
                        [ Html.text "enable via pipeline config" ]
                    ]

                else
                    []

            InTransition ->
                [ Spinner.spinner { size = "12.5px", margin = "6.25px" } ]

            _ ->
                []
        )


viewVersionHeader :
    { a
        | id : Models.VersionId
        , version : Concourse.Version
        , pinnedState : VersionPinState
    }
    -> Html Message
viewVersionHeader { id, version, pinnedState } =
    Html.div
        [ onClick <| ExpandVersionedResource id
        , style <| Resource.Styles.versionHeader pinnedState
        ]
        [ viewVersion [] version ]


viewVersion : List (Html.Attribute Message) -> Concourse.Version -> Html Message
viewVersion attrs version =
    version
        |> Dict.map (always Html.text)
        |> DictView.view attrs


viewMetadata : Concourse.Metadata -> Html Message
viewMetadata metadata =
    Html.dl [ class "build-metadata" ]
        (List.concatMap viewMetadataField metadata)


viewMetadataField : Concourse.MetadataField -> List (Html a)
viewMetadataField field =
    [ Html.dt [] [ Html.text field.name ]
    , Html.dd []
        [ Html.pre [ class "metadata-field" ] [ Html.text field.value ]
        ]
    ]


listToMap : List Concourse.Build -> Dict.Dict String (List Concourse.Build)
listToMap builds =
    let
        insertBuild =
            \build dict ->
                let
                    jobName =
                        case build.job of
                            Nothing ->
                                Debug.crash "Jobless builds shouldn't appear on this page!" ""

                            Just job ->
                                job.jobName

                    oldList =
                        Dict.get jobName dict

                    newList =
                        case oldList of
                            Nothing ->
                                [ build ]

                            Just list ->
                                list ++ [ build ]
                in
                Dict.insert jobName newList dict
    in
    List.foldr insertBuild Dict.empty builds


viewBuilds : Dict.Dict String (List Concourse.Build) -> List (Html Message)
viewBuilds buildDict =
    List.concatMap (viewBuildsByJob buildDict) <| Dict.keys buildDict


viewLastChecked : Time -> Date -> Html a
viewLastChecked now date =
    let
        ago =
            Duration.between (Date.toTime date) now
    in
    Html.table [ id "last-checked" ]
        [ Html.tr
            []
            [ Html.td [] [ Html.text "checked" ]
            , Html.td [ title (Date.Format.format "%b %d %Y %I:%M:%S %p" date) ]
                [ Html.span [] [ Html.text (Duration.format ago ++ " ago") ] ]
            ]
        ]


viewBuildsByJob : Dict.Dict String (List Concourse.Build) -> String -> List (Html Message)
viewBuildsByJob buildDict jobName =
    let
        oneBuildToLi =
            \build ->
                case build.job of
                    Nothing ->
                        Html.li [ class <| Concourse.BuildStatus.show build.status ]
                            [ Html.text <| "#" ++ build.name ]

                    Just job ->
                        let
                            link =
                                Routes.Build
                                    { id =
                                        { teamName = job.teamName
                                        , pipelineName = job.pipelineName
                                        , jobName = job.jobName
                                        , buildName = build.name
                                        }
                                    , highlight = Routes.HighlightNothing
                                    }
                        in
                        Html.li [ class <| Concourse.BuildStatus.show build.status ]
                            [ Html.a
                                [ StrictEvents.onLeftClick <| GoToRoute link
                                , href (Routes.toString link)
                                ]
                                [ Html.text <| "#" ++ build.name ]
                            ]
    in
    [ Html.h3 [ class "man pas ansi-bright-black-bg" ] [ Html.text jobName ]
    , Html.ul [ class "builds-list" ]
        (case Dict.get jobName buildDict of
            Nothing ->
                []

            -- never happens
            Just buildList ->
                List.map oneBuildToLi buildList
        )
    ]


fetchDataForExpandedVersions : Model -> List Effect
fetchDataForExpandedVersions model =
    model.versions.content
        |> List.filter .expanded
        |> List.concatMap (\v -> [ FetchInputTo v.id, FetchOutputOf v.id ])<|MERGE_RESOLUTION|>--- conflicted
+++ resolved
@@ -594,12 +594,6 @@
             else
                 ( model, effects ++ [ RedirectToLogin ] )
 
-<<<<<<< HEAD
-=======
-        FromTopBar msg ->
-            TopBar.update msg ( model, effects )
-
->>>>>>> b632775b
         EditComment input ->
             let
                 newPinnedVersion =
@@ -669,16 +663,11 @@
     Html.div []
         [ Html.div
             [ style TopBar.Styles.pageIncludingTopBar, id "page-including-top-bar" ]
-<<<<<<< HEAD
             [ TopBar.view userState TopBar.Model.None model
-            , Html.div [ id "page-below-top-bar", style TopBar.Styles.pageBelowTopBar ]
-=======
-            [ Html.map FromTopBar <| TopBar.view userState TopBar.Model.None model
             , Html.div
                 [ id "page-below-top-bar"
                 , style Resource.Styles.pageBelowTopBar
                 ]
->>>>>>> b632775b
                 [ subpageView userState model
                 , commentBar userState model
                 ]
