module Message.Message exposing
    ( DomID(..)
    , DropTarget(..)
    , Message(..)
    , SideBarSection(..)
    , VersionId
    , VersionToggleAction(..)
    , VisibilityAction(..)
    )

import Concourse exposing (DatabaseID)
import Concourse.Cli as Cli
import Concourse.Pagination exposing (Page)
import Routes exposing (StepID)
import StrictEvents


type Message
    = -- Top Bar
      FilterMsg String
    | FocusMsg
    | BlurMsg
      -- Pipeline
    | ToggleGroup Concourse.PipelineGroup
    | SetGroups (List String)
      -- Dashboard
    | DragStart String String
    | DragOver DropTarget
    | DragEnd
    | Tooltip String String
    | TooltipHd String String
      -- Resource
    | EditComment String
    | FocusTextArea
    | BlurTextArea
      -- Build
    | ScrollBuilds StrictEvents.WheelEvent
    | RevealCurrentBuildInHistory
    | SetHighlight String Int
    | ExtendHighlight String Int
      -- common
    | Hover (Maybe DomID)
    | Click DomID
    | GoToRoute Routes.Route
    | Scrolled StrictEvents.ScrollState


type DomID
    = ToggleJobButton
    | TriggerBuildButton
    | AbortBuildButton
    | RerunBuildButton
    | PreviousPageButton
    | NextPageButton
    | CheckButton Bool
    | EditButton
    | SaveCommentButton
    | ResourceCommentTextarea
    | FirstOccurrenceGetStepLabel StepID
    | StepState StepID
    | PinIcon
    | PinMenuDropDown String
    | PinButton VersionId
    | PinBar
    | PipelineStatusIcon Concourse.PipelineIdentifier
    | PipelineButton Concourse.PipelineIdentifier
    | VisibilityButton Concourse.PipelineIdentifier
    | PipelineCardFavoritedIcon DatabaseID
    | FooterCliIcon Cli.Cli
    | WelcomeCardCliIcon Cli.Cli
    | CopyTokenButton
    | SendTokenButton
    | CopyTokenInput
    | JobGroup Int
    | StepTab String Int
    | StepHeader String
    | ShowSearchButton
    | ClearSearchButton
    | LoginButton
    | LogoutButton
    | UserMenu
    | PaginationButton Page
    | VersionHeader VersionId
    | VersionToggle VersionId
    | BuildTab Int String
    | PipelineWrapper Concourse.PipelineIdentifier
    | JobPreview Concourse.JobIdentifier
    | HamburgerMenu
    | SideBarResizeHandle
    | SideBarTeam SideBarSection String
    | SideBarPipeline SideBarSection Concourse.PipelineIdentifier
<<<<<<< HEAD
    | SideBarFavoritedIcon DatabaseID
=======
    | SideBarStarIcon DatabaseID
>>>>>>> 721bfa4a
    | Dashboard
    | DashboardGroup String


type SideBarSection
    = Favorites
    | AllPipelines


type VersionToggleAction
    = Enable
    | Disable


type VisibilityAction
    = Expose
    | Hide


type alias VersionId =
    Concourse.VersionedResourceIdentifier


type alias DatabaseID =
    Int


type DropTarget
    = Before String
    | After String<|MERGE_RESOLUTION|>--- conflicted
+++ resolved
@@ -89,11 +89,7 @@
     | SideBarResizeHandle
     | SideBarTeam SideBarSection String
     | SideBarPipeline SideBarSection Concourse.PipelineIdentifier
-<<<<<<< HEAD
     | SideBarFavoritedIcon DatabaseID
-=======
-    | SideBarStarIcon DatabaseID
->>>>>>> 721bfa4a
     | Dashboard
     | DashboardGroup String
 
