--- conflicted
+++ resolved
@@ -11,12 +11,9 @@
     )
 
 import Colors
-<<<<<<< HEAD
-import Routes
-=======
 import Html
 import Html.Attributes exposing (style)
->>>>>>> 54850b7c
+import Routes
 
 
 pageHeaderHeight : Float
@@ -32,36 +29,19 @@
     ]
 
 
-<<<<<<< HEAD
-pageBelowTopBar : Routes.Route -> List ( String, String )
+pageBelowTopBar : Routes.Route -> List (Html.Attribute msg)
 pageBelowTopBar route =
-    [ ( "padding-top", "54px" )
-    , ( "height", "100%" )
-=======
-pageBelowTopBar : List (Html.Attribute msg)
-pageBelowTopBar =
     [ style "padding-top" "54px"
     , style "height" "100%"
-    , style "padding-bottom" "50px"
-    , style "box-sizing" "border-box"
-    , style "display" "flex"
-    ]
-
-
-pipelinePageBelowTopBar : List (Html.Attribute msg)
-pipelinePageBelowTopBar =
-    [ style "padding-top" "0"
-    , style "height" "100%"
->>>>>>> 54850b7c
     ]
         ++ (case route of
                 Routes.Pipeline _ ->
-                    [ ( "box-sizing", "border-box" ) ]
+                    [ style "box-sizing" "border-box" ]
 
                 Routes.Dashboard _ ->
-                    [ ( "box-sizing", "border-box" )
-                    , ( "display", "flex" )
-                    , ( "padding-bottom", "50px" )
+                    [ style "box-sizing" "border-box"
+                    , style "display" "flex"
+                    , style "padding-bottom" "50px"
                     ]
 
                 _ ->
