--- conflicted
+++ resolved
@@ -1,30 +1,22 @@
-<<<<<<< HEAD
 module Common exposing
     ( defineHoverBehaviour
+    , init
     , isColorWithStripes
     , pipelineRunningKeyframes
     , queryView
     )
-=======
-module Common exposing (init, queryView)
->>>>>>> ee0f2517
 
 import Application.Application as Application
 import Expect exposing (Expectation)
 import Html
-<<<<<<< HEAD
+import Message.Effects exposing (Effect)
 import Message.Message exposing (DomID, Message(..))
 import Message.TopLevelMessage exposing (TopLevelMessage(..))
 import Test exposing (Test, describe, test)
 import Test.Html.Event as Event
 import Test.Html.Query as Query
 import Test.Html.Selector exposing (Selector, style)
-=======
-import Message.Effects exposing (Effect)
-import Message.TopLevelMessage exposing (TopLevelMessage)
-import Test.Html.Query as Query
 import Url
->>>>>>> ee0f2517
 
 
 queryView : Application.Model -> Query.Single TopLevelMessage
@@ -36,7 +28,6 @@
         >> Query.fromHtml
 
 
-<<<<<<< HEAD
 isColorWithStripes :
     { thick : String, thin : String }
     -> Query.Single msg
@@ -124,7 +115,8 @@
                     |> query
                     |> Query.has unhoveredSelector.selector
         ]
-=======
+
+
 init : String -> Application.Model
 init path =
     Application.init
@@ -148,5 +140,4 @@
 
 -- 6 places where Application.init is used with a query
 -- 6 places where Application.init is used with a fragment
--- 1 place where Application.init is used with an instance name
->>>>>>> ee0f2517
+-- 1 place where Application.init is used with an instance name