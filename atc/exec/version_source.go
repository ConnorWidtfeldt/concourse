--- conflicted
+++ resolved
@@ -4,10 +4,6 @@
 	"errors"
 
 	"github.com/concourse/concourse/atc"
-<<<<<<< HEAD
-	"github.com/concourse/concourse/atc/resource"
-=======
->>>>>>> 21f7a743
 )
 
 func NewVersionSourceFromPlan(getPlan *atc.GetPlan) VersionSource {
@@ -42,17 +38,10 @@
 	planID atc.PlanID
 }
 
-<<<<<<< HEAD
-func (p *PutStepVersionSource) Version(state RunState) (atc.Version, error) {
-	var info resource.VersionResult
-	if !state.Result(p.planID, &info) {
-		return atc.Version{}, ErrPutStepVersionMissing
-=======
 func (p *DynamicVersionSource) Version(state RunState) (atc.Version, error) {
 	var version atc.Version
 	if !state.Result(p.planID, &version) {
 		return atc.Version{}, ErrResultMissing
->>>>>>> 21f7a743
 	}
 
 	return version, nil
