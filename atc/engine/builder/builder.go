package builder

import (
	"encoding/json"

	"code.cloudfoundry.org/clock"
	"code.cloudfoundry.org/lager"

	"errors"
	"strconv"
	"strings"

	"github.com/concourse/concourse/atc"
	"github.com/concourse/concourse/atc/db"
	"github.com/concourse/concourse/atc/exec"
)

const supportedSchema = "exec.v2"

//go:generate counterfeiter . StepFactory

type StepFactory interface {
<<<<<<< HEAD
	GetStep(atc.Plan, exec.StepMetadata, db.ContainerMetadata, DelegateFactory) exec.Step
	PutStep(atc.Plan, exec.StepMetadata, db.ContainerMetadata, DelegateFactory) exec.Step
	TaskStep(atc.Plan, exec.StepMetadata, db.ContainerMetadata, DelegateFactory) exec.Step
	CheckStep(atc.Plan, exec.StepMetadata, db.ContainerMetadata, DelegateFactory) exec.Step
	SetPipelineStep(atc.Plan, exec.StepMetadata, DelegateFactory) exec.Step
	LoadVarStep(atc.Plan, exec.StepMetadata, DelegateFactory) exec.Step
	ArtifactInputStep(atc.Plan, db.Build) exec.Step
	ArtifactOutputStep(atc.Plan, db.Build) exec.Step
=======
	GetStep(atc.Plan, exec.StepMetadata, db.ContainerMetadata, exec.GetDelegate) exec.Step
	PutStep(atc.Plan, exec.StepMetadata, db.ContainerMetadata, exec.PutDelegate) exec.Step
	TaskStep(atc.Plan, exec.StepMetadata, db.ContainerMetadata, exec.TaskDelegate) exec.Step
	CheckStep(atc.Plan, exec.StepMetadata, db.ContainerMetadata, exec.CheckDelegate) exec.Step
	SetPipelineStep(atc.Plan, exec.StepMetadata, exec.SetPipelineStepDelegate) exec.Step
	LoadVarStep(atc.Plan, exec.StepMetadata, exec.BuildStepDelegate) exec.Step
	ArtifactInputStep(atc.Plan, db.Build, exec.BuildStepDelegate) exec.Step
	ArtifactOutputStep(atc.Plan, db.Build, exec.BuildStepDelegate) exec.Step
>>>>>>> 37c4aebf
}

func NewStepBuilder(
	stepFactory StepFactory,
	externalURL string,
<<<<<<< HEAD
) *stepBuilder {
	return &stepBuilder{
		stepFactory: stepFactory,
		externalURL: externalURL,
=======
	secrets creds.Secrets,
	varSourcePool creds.VarSourcePool,
	rateLimiter RateLimiter,
) *stepBuilder {
	return &stepBuilder{
		stepFactory:   stepFactory,
		externalURL:   externalURL,
		globalSecrets: secrets,
		varSourcePool: varSourcePool,
		rateLimiter:   rateLimiter,

		clock: clock.NewClock(),
>>>>>>> 37c4aebf
	}
}

type stepBuilder struct {
<<<<<<< HEAD
	stepFactory     StepFactory
	delegateFactory DelegateFactory
	externalURL     string
=======
	stepFactory   StepFactory
	externalURL   string
	globalSecrets creds.Secrets
	varSourcePool creds.VarSourcePool
	rateLimiter   RateLimiter

	clock clock.Clock
>>>>>>> 37c4aebf
}

func (builder *stepBuilder) BuildStep(logger lager.Logger, build db.Build) (exec.Step, error) {
	if build == nil {
		return exec.IdentityStep{}, errors.New("must provide a build")
	}

	if build.Schema() != supportedSchema {
		return exec.IdentityStep{}, errors.New("schema not supported")
	}

<<<<<<< HEAD
	return builder.buildStep(build, build.PrivatePlan()), nil
}

func (builder *stepBuilder) CheckStep(logger lager.Logger, check db.Check) (exec.Step, error) {
	if check == nil {
		return exec.IdentityStep{}, errors.New("must provide a check")
	}

	if check.Schema() != supportedSchema {
		return exec.IdentityStep{}, errors.New("schema not supported")
	}

	return builder.buildCheckStep(check, check.Plan()), nil
=======
	var buildVars *vars.BuildVariables

	// "fly execute" generated build will have no pipeline.
	if build.PipelineID() == 0 {
		globalVars := creds.NewVariables(builder.globalSecrets, build.TeamName(), build.PipelineName(), false)
		buildVars = vars.NewBuildVariables(globalVars, atc.EnableRedactSecrets)
	} else {
		pipeline, found, err := build.Pipeline()
		if err != nil {
			return exec.IdentityStep{}, errors.New(fmt.Sprintf("failed to find pipeline: %s", err.Error()))
		}
		if !found {
			return exec.IdentityStep{}, errors.New("pipeline not found")
		}

		varss, err := pipeline.Variables(logger, builder.globalSecrets, builder.varSourcePool)
		if err != nil {
			return exec.IdentityStep{}, err
		}
		buildVars = vars.NewBuildVariables(varss, atc.EnableRedactSecrets)
	}

	return builder.buildStep(build, build.PrivatePlan(), buildVars), nil
}

func (builder *stepBuilder) BuildStepErrored(logger lager.Logger, build db.Build, err error) {
	NewBuildStepDelegate(build, build.PrivatePlan().ID, nil, builder.clock).Errored(logger, err.Error())
>>>>>>> 37c4aebf
}

func (builder *stepBuilder) buildStep(build db.Build, plan atc.Plan) exec.Step {
	if plan.Aggregate != nil {
		return builder.buildAggregateStep(build, plan)
	}

	if plan.InParallel != nil {
		return builder.buildParallelStep(build, plan)
	}

	if plan.Across != nil {
		return builder.buildAcrossStep(build, plan)
	}

	if plan.Do != nil {
		return builder.buildDoStep(build, plan)
	}

	if plan.Timeout != nil {
		return builder.buildTimeoutStep(build, plan)
	}

	if plan.Try != nil {
		return builder.buildTryStep(build, plan)
	}

	if plan.OnAbort != nil {
		return builder.buildOnAbortStep(build, plan)
	}

	if plan.OnError != nil {
		return builder.buildOnErrorStep(build, plan)
	}

	if plan.OnSuccess != nil {
		return builder.buildOnSuccessStep(build, plan)
	}

	if plan.OnFailure != nil {
		return builder.buildOnFailureStep(build, plan)
	}

	if plan.Ensure != nil {
		return builder.buildEnsureStep(build, plan)
	}

	if plan.Task != nil {
		return builder.buildTaskStep(build, plan)
	}

	if plan.SetPipeline != nil {
		return builder.buildSetPipelineStep(build, plan)
	}

	if plan.LoadVar != nil {
		return builder.buildLoadVarStep(build, plan)
	}

	if plan.Check != nil {
		return builder.buildCheckStep(build, plan, buildVars)
	}

	if plan.Get != nil {
		return builder.buildGetStep(build, plan)
	}

	if plan.Put != nil {
		return builder.buildPutStep(build, plan)
	}

	if plan.Retry != nil {
		return builder.buildRetryStep(build, plan)
	}

	if plan.ArtifactInput != nil {
		return builder.buildArtifactInputStep(build, plan)
	}

	if plan.ArtifactOutput != nil {
		return builder.buildArtifactOutputStep(build, plan)
	}

	return exec.IdentityStep{}
}

func (builder *stepBuilder) buildAggregateStep(build db.Build, plan atc.Plan) exec.Step {

	agg := exec.AggregateStep{}

	for _, innerPlan := range *plan.Aggregate {
		innerPlan.Attempts = plan.Attempts
		step := builder.buildStep(build, innerPlan)
		agg = append(agg, step)
	}

	return agg
}

func (builder *stepBuilder) buildParallelStep(build db.Build, plan atc.Plan) exec.Step {

	var steps []exec.Step

	for _, innerPlan := range plan.InParallel.Steps {
		innerPlan.Attempts = plan.Attempts
		step := builder.buildStep(build, innerPlan)
		steps = append(steps, step)
	}

	return exec.InParallel(steps, plan.InParallel.Limit, plan.InParallel.FailFast)
}

func (builder *stepBuilder) buildAcrossStep(build db.Build, plan atc.Plan) exec.Step {
	stepMetadata := builder.stepMetadata(
		build,
		builder.externalURL,
	)

	steps := make([]exec.ScopedStep, len(plan.Across.Steps))
	for i, s := range plan.Across.Steps {
		steps[i] = exec.ScopedStep{
			Step:   builder.buildStep(build, s.Step),
			Values: s.Values,
		}
	}

	return exec.Across(
<<<<<<< HEAD
		plan.Across.Vars,
		steps,
		plan.Across.FailFast,
		buildDelegateFactory(build, plan.ID),
=======
		step,
		varNames,
		NewBuildStepDelegate(build, plan.ID, buildVars, builder.clock),
>>>>>>> 37c4aebf
		stepMetadata,
	)
}

func (builder *stepBuilder) buildDoStep(build db.Build, plan atc.Plan) exec.Step {
	var step exec.Step = exec.IdentityStep{}

	for i := len(*plan.Do) - 1; i >= 0; i-- {
		innerPlan := (*plan.Do)[i]
		innerPlan.Attempts = plan.Attempts
		previous := builder.buildStep(build, innerPlan)
		step = exec.OnSuccess(previous, step)
	}

	return step
}

func (builder *stepBuilder) buildTimeoutStep(build db.Build, plan atc.Plan) exec.Step {
	innerPlan := plan.Timeout.Step
	innerPlan.Attempts = plan.Attempts
	step := builder.buildStep(build, innerPlan)
	return exec.Timeout(step, plan.Timeout.Duration)
}

func (builder *stepBuilder) buildTryStep(build db.Build, plan atc.Plan) exec.Step {
	innerPlan := plan.Try.Step
	innerPlan.Attempts = plan.Attempts
	step := builder.buildStep(build, innerPlan)
	return exec.Try(step)
}

func (builder *stepBuilder) buildOnAbortStep(build db.Build, plan atc.Plan) exec.Step {
	plan.OnAbort.Step.Attempts = plan.Attempts
	step := builder.buildStep(build, plan.OnAbort.Step)
	plan.OnAbort.Next.Attempts = plan.Attempts
	next := builder.buildStep(build, plan.OnAbort.Next)
	return exec.OnAbort(step, next)
}

func (builder *stepBuilder) buildOnErrorStep(build db.Build, plan atc.Plan) exec.Step {
	plan.OnError.Step.Attempts = plan.Attempts
	step := builder.buildStep(build, plan.OnError.Step)
	plan.OnError.Next.Attempts = plan.Attempts
	next := builder.buildStep(build, plan.OnError.Next)
	return exec.OnError(step, next)
}

func (builder *stepBuilder) buildOnSuccessStep(build db.Build, plan atc.Plan) exec.Step {
	plan.OnSuccess.Step.Attempts = plan.Attempts
	step := builder.buildStep(build, plan.OnSuccess.Step)
	plan.OnSuccess.Next.Attempts = plan.Attempts
	next := builder.buildStep(build, plan.OnSuccess.Next)
	return exec.OnSuccess(step, next)
}

func (builder *stepBuilder) buildOnFailureStep(build db.Build, plan atc.Plan) exec.Step {
	plan.OnFailure.Step.Attempts = plan.Attempts
	step := builder.buildStep(build, plan.OnFailure.Step)
	plan.OnFailure.Next.Attempts = plan.Attempts
	next := builder.buildStep(build, plan.OnFailure.Next)
	return exec.OnFailure(step, next)
}

func (builder *stepBuilder) buildEnsureStep(build db.Build, plan atc.Plan) exec.Step {
	plan.Ensure.Step.Attempts = plan.Attempts
	step := builder.buildStep(build, plan.Ensure.Step)
	plan.Ensure.Next.Attempts = plan.Attempts
	next := builder.buildStep(build, plan.Ensure.Next)
	return exec.Ensure(step, next)
}

func (builder *stepBuilder) buildRetryStep(build db.Build, plan atc.Plan) exec.Step {
	steps := []exec.Step{}

	for index, innerPlan := range *plan.Retry {
		innerPlan.Attempts = append(plan.Attempts, index+1)

		step := builder.buildStep(build, innerPlan)
		steps = append(steps, step)
	}

	return exec.Retry(steps...)
}

func (builder *stepBuilder) buildGetStep(build db.Build, plan atc.Plan) exec.Step {

	containerMetadata := builder.containerMetadata(
		build,
		db.ContainerTypeGet,
		plan.Get.Name,
		plan.Attempts,
	)

	stepMetadata := builder.stepMetadata(
		build,
		builder.externalURL,
	)

	return builder.stepFactory.GetStep(
		plan,
		stepMetadata,
		containerMetadata,
<<<<<<< HEAD
		buildDelegateFactory(build, plan.ID),
=======
		NewGetDelegate(build, plan.ID, buildVars, builder.clock),
>>>>>>> 37c4aebf
	)
}

func (builder *stepBuilder) buildPutStep(build db.Build, plan atc.Plan) exec.Step {

	containerMetadata := builder.containerMetadata(
		build,
		db.ContainerTypePut,
		plan.Put.Name,
		plan.Attempts,
	)

	stepMetadata := builder.stepMetadata(
		build,
		builder.externalURL,
	)

	return builder.stepFactory.PutStep(
		plan,
		stepMetadata,
		containerMetadata,
<<<<<<< HEAD
		buildDelegateFactory(build, plan.ID),
	)
}

func (builder *stepBuilder) buildCheckStep(check db.Check, plan atc.Plan) exec.Step {

	containerMetadata := db.ContainerMetadata{
		Type: db.ContainerTypeCheck,
	}
=======
		NewPutDelegate(build, plan.ID, buildVars, builder.clock),
	)
}

func (builder *stepBuilder) buildCheckStep(build db.Build, plan atc.Plan, buildVars *vars.BuildVariables) exec.Step {
	containerMetadata := builder.containerMetadata(
		build,
		db.ContainerTypeCheck,
		plan.Check.Name,
		plan.Attempts,
	)
>>>>>>> 37c4aebf

	stepMetadata := builder.stepMetadata(
		build,
		builder.externalURL,
	)

	return builder.stepFactory.CheckStep(
		plan,
		stepMetadata,
		containerMetadata,
<<<<<<< HEAD
		checkDelegateFactory(check, plan.ID),
=======
		NewCheckDelegate(build, plan, buildVars, builder.clock, builder.rateLimiter),
>>>>>>> 37c4aebf
	)
}

func (builder *stepBuilder) buildTaskStep(build db.Build, plan atc.Plan) exec.Step {

	containerMetadata := builder.containerMetadata(
		build,
		db.ContainerTypeTask,
		plan.Task.Name,
		plan.Attempts,
	)

	stepMetadata := builder.stepMetadata(
		build,
		builder.externalURL,
	)

	return builder.stepFactory.TaskStep(
		plan,
		stepMetadata,
		containerMetadata,
<<<<<<< HEAD
		buildDelegateFactory(build, plan.ID),
=======
		NewTaskDelegate(build, plan.ID, buildVars, builder.clock),
>>>>>>> 37c4aebf
	)
}

func (builder *stepBuilder) buildSetPipelineStep(build db.Build, plan atc.Plan) exec.Step {

	stepMetadata := builder.stepMetadata(
		build,
		builder.externalURL,
	)

	return builder.stepFactory.SetPipelineStep(
		plan,
		stepMetadata,
<<<<<<< HEAD
		buildDelegateFactory(build, plan.ID),
=======
		NewSetPipelineStepDelegate(build, plan.ID, buildVars, builder.clock),
>>>>>>> 37c4aebf
	)
}

func (builder *stepBuilder) buildLoadVarStep(build db.Build, plan atc.Plan) exec.Step {

	stepMetadata := builder.stepMetadata(
		build,
		builder.externalURL,
	)

	return builder.stepFactory.LoadVarStep(
		plan,
		stepMetadata,
<<<<<<< HEAD
		buildDelegateFactory(build, plan.ID),
=======
		NewBuildStepDelegate(build, plan.ID, buildVars, builder.clock),
>>>>>>> 37c4aebf
	)
}

func (builder *stepBuilder) buildArtifactInputStep(build db.Build, plan atc.Plan) exec.Step {
	return builder.stepFactory.ArtifactInputStep(
		plan,
		build,
<<<<<<< HEAD
=======
		NewBuildStepDelegate(build, plan.ID, buildVars, builder.clock),
>>>>>>> 37c4aebf
	)
}

func (builder *stepBuilder) buildArtifactOutputStep(build db.Build, plan atc.Plan) exec.Step {
	return builder.stepFactory.ArtifactOutputStep(
		plan,
		build,
<<<<<<< HEAD
=======
		NewBuildStepDelegate(build, plan.ID, buildVars, builder.clock),
>>>>>>> 37c4aebf
	)
}

func (builder *stepBuilder) containerMetadata(
	build db.Build,
	containerType db.ContainerType,
	stepName string,
	attempts []int,
) db.ContainerMetadata {
	attemptStrs := []string{}
	for _, a := range attempts {
		attemptStrs = append(attemptStrs, strconv.Itoa(a))
	}

	var pipelineInstanceVars string
	if build.PipelineInstanceVars() != nil {
		instanceVars, _ := json.Marshal(build.PipelineInstanceVars())
		pipelineInstanceVars = string(instanceVars)
	}

	return db.ContainerMetadata{
		Type: containerType,

		PipelineID: build.PipelineID(),
		JobID:      build.JobID(),
		BuildID:    build.ID(),

		PipelineName:         build.PipelineName(),
		PipelineInstanceVars: pipelineInstanceVars,
		JobName:              build.JobName(),
		BuildName:            build.Name(),

		StepName: stepName,
		Attempt:  strings.Join(attemptStrs, "."),
	}
}

func (builder *stepBuilder) stepMetadata(
	build db.Build,
	externalURL string,
) exec.StepMetadata {
	return exec.StepMetadata{
		BuildID:              build.ID(),
		BuildName:            build.Name(),
		TeamID:               build.TeamID(),
		TeamName:             build.TeamName(),
		JobID:                build.JobID(),
		JobName:              build.JobName(),
		PipelineID:           build.PipelineID(),
		PipelineName:         build.PipelineName(),
		PipelineInstanceVars: build.PipelineInstanceVars(),
		ExternalURL:          externalURL,
	}
}<|MERGE_RESOLUTION|>--- conflicted
+++ resolved
@@ -3,7 +3,6 @@
 import (
 	"encoding/json"
 
-	"code.cloudfoundry.org/clock"
 	"code.cloudfoundry.org/lager"
 
 	"errors"
@@ -20,66 +19,33 @@
 //go:generate counterfeiter . StepFactory
 
 type StepFactory interface {
-<<<<<<< HEAD
 	GetStep(atc.Plan, exec.StepMetadata, db.ContainerMetadata, DelegateFactory) exec.Step
 	PutStep(atc.Plan, exec.StepMetadata, db.ContainerMetadata, DelegateFactory) exec.Step
 	TaskStep(atc.Plan, exec.StepMetadata, db.ContainerMetadata, DelegateFactory) exec.Step
 	CheckStep(atc.Plan, exec.StepMetadata, db.ContainerMetadata, DelegateFactory) exec.Step
 	SetPipelineStep(atc.Plan, exec.StepMetadata, DelegateFactory) exec.Step
 	LoadVarStep(atc.Plan, exec.StepMetadata, DelegateFactory) exec.Step
-	ArtifactInputStep(atc.Plan, db.Build) exec.Step
-	ArtifactOutputStep(atc.Plan, db.Build) exec.Step
-=======
-	GetStep(atc.Plan, exec.StepMetadata, db.ContainerMetadata, exec.GetDelegate) exec.Step
-	PutStep(atc.Plan, exec.StepMetadata, db.ContainerMetadata, exec.PutDelegate) exec.Step
-	TaskStep(atc.Plan, exec.StepMetadata, db.ContainerMetadata, exec.TaskDelegate) exec.Step
-	CheckStep(atc.Plan, exec.StepMetadata, db.ContainerMetadata, exec.CheckDelegate) exec.Step
-	SetPipelineStep(atc.Plan, exec.StepMetadata, exec.SetPipelineStepDelegate) exec.Step
-	LoadVarStep(atc.Plan, exec.StepMetadata, exec.BuildStepDelegate) exec.Step
-	ArtifactInputStep(atc.Plan, db.Build, exec.BuildStepDelegate) exec.Step
-	ArtifactOutputStep(atc.Plan, db.Build, exec.BuildStepDelegate) exec.Step
->>>>>>> 37c4aebf
+	ArtifactInputStep(atc.Plan, db.Build, DelegateFactory) exec.Step
+	ArtifactOutputStep(atc.Plan, db.Build, DelegateFactory) exec.Step
 }
 
 func NewStepBuilder(
 	stepFactory StepFactory,
 	externalURL string,
-<<<<<<< HEAD
+	rateLimiter RateLimiter,
 ) *stepBuilder {
 	return &stepBuilder{
 		stepFactory: stepFactory,
 		externalURL: externalURL,
-=======
-	secrets creds.Secrets,
-	varSourcePool creds.VarSourcePool,
-	rateLimiter RateLimiter,
-) *stepBuilder {
-	return &stepBuilder{
-		stepFactory:   stepFactory,
-		externalURL:   externalURL,
-		globalSecrets: secrets,
-		varSourcePool: varSourcePool,
-		rateLimiter:   rateLimiter,
-
-		clock: clock.NewClock(),
->>>>>>> 37c4aebf
+		rateLimiter: rateLimiter,
 	}
 }
 
 type stepBuilder struct {
-<<<<<<< HEAD
 	stepFactory     StepFactory
 	delegateFactory DelegateFactory
 	externalURL     string
-=======
-	stepFactory   StepFactory
-	externalURL   string
-	globalSecrets creds.Secrets
-	varSourcePool creds.VarSourcePool
-	rateLimiter   RateLimiter
-
-	clock clock.Clock
->>>>>>> 37c4aebf
+	rateLimiter     RateLimiter
 }
 
 func (builder *stepBuilder) BuildStep(logger lager.Logger, build db.Build) (exec.Step, error) {
@@ -91,49 +57,7 @@
 		return exec.IdentityStep{}, errors.New("schema not supported")
 	}
 
-<<<<<<< HEAD
 	return builder.buildStep(build, build.PrivatePlan()), nil
-}
-
-func (builder *stepBuilder) CheckStep(logger lager.Logger, check db.Check) (exec.Step, error) {
-	if check == nil {
-		return exec.IdentityStep{}, errors.New("must provide a check")
-	}
-
-	if check.Schema() != supportedSchema {
-		return exec.IdentityStep{}, errors.New("schema not supported")
-	}
-
-	return builder.buildCheckStep(check, check.Plan()), nil
-=======
-	var buildVars *vars.BuildVariables
-
-	// "fly execute" generated build will have no pipeline.
-	if build.PipelineID() == 0 {
-		globalVars := creds.NewVariables(builder.globalSecrets, build.TeamName(), build.PipelineName(), false)
-		buildVars = vars.NewBuildVariables(globalVars, atc.EnableRedactSecrets)
-	} else {
-		pipeline, found, err := build.Pipeline()
-		if err != nil {
-			return exec.IdentityStep{}, errors.New(fmt.Sprintf("failed to find pipeline: %s", err.Error()))
-		}
-		if !found {
-			return exec.IdentityStep{}, errors.New("pipeline not found")
-		}
-
-		varss, err := pipeline.Variables(logger, builder.globalSecrets, builder.varSourcePool)
-		if err != nil {
-			return exec.IdentityStep{}, err
-		}
-		buildVars = vars.NewBuildVariables(varss, atc.EnableRedactSecrets)
-	}
-
-	return builder.buildStep(build, build.PrivatePlan(), buildVars), nil
-}
-
-func (builder *stepBuilder) BuildStepErrored(logger lager.Logger, build db.Build, err error) {
-	NewBuildStepDelegate(build, build.PrivatePlan().ID, nil, builder.clock).Errored(logger, err.Error())
->>>>>>> 37c4aebf
 }
 
 func (builder *stepBuilder) buildStep(build db.Build, plan atc.Plan) exec.Step {
@@ -194,7 +118,7 @@
 	}
 
 	if plan.Check != nil {
-		return builder.buildCheckStep(build, plan, buildVars)
+		return builder.buildCheckStep(build, plan)
 	}
 
 	if plan.Get != nil {
@@ -261,16 +185,10 @@
 	}
 
 	return exec.Across(
-<<<<<<< HEAD
 		plan.Across.Vars,
 		steps,
 		plan.Across.FailFast,
-		buildDelegateFactory(build, plan.ID),
-=======
-		step,
-		varNames,
-		NewBuildStepDelegate(build, plan.ID, buildVars, builder.clock),
->>>>>>> 37c4aebf
+		buildDelegateFactory(build, plan, builder.rateLimiter),
 		stepMetadata,
 	)
 }
@@ -373,11 +291,7 @@
 		plan,
 		stepMetadata,
 		containerMetadata,
-<<<<<<< HEAD
-		buildDelegateFactory(build, plan.ID),
-=======
-		NewGetDelegate(build, plan.ID, buildVars, builder.clock),
->>>>>>> 37c4aebf
+		buildDelegateFactory(build, plan, builder.rateLimiter),
 	)
 }
 
@@ -399,29 +313,17 @@
 		plan,
 		stepMetadata,
 		containerMetadata,
-<<<<<<< HEAD
-		buildDelegateFactory(build, plan.ID),
-	)
-}
-
-func (builder *stepBuilder) buildCheckStep(check db.Check, plan atc.Plan) exec.Step {
-
-	containerMetadata := db.ContainerMetadata{
-		Type: db.ContainerTypeCheck,
-	}
-=======
-		NewPutDelegate(build, plan.ID, buildVars, builder.clock),
-	)
-}
-
-func (builder *stepBuilder) buildCheckStep(build db.Build, plan atc.Plan, buildVars *vars.BuildVariables) exec.Step {
+		buildDelegateFactory(build, plan, builder.rateLimiter),
+	)
+}
+
+func (builder *stepBuilder) buildCheckStep(build db.Build, plan atc.Plan) exec.Step {
 	containerMetadata := builder.containerMetadata(
 		build,
 		db.ContainerTypeCheck,
 		plan.Check.Name,
 		plan.Attempts,
 	)
->>>>>>> 37c4aebf
 
 	stepMetadata := builder.stepMetadata(
 		build,
@@ -432,11 +334,7 @@
 		plan,
 		stepMetadata,
 		containerMetadata,
-<<<<<<< HEAD
-		checkDelegateFactory(check, plan.ID),
-=======
-		NewCheckDelegate(build, plan, buildVars, builder.clock, builder.rateLimiter),
->>>>>>> 37c4aebf
+		buildDelegateFactory(build, plan, builder.rateLimiter),
 	)
 }
 
@@ -458,11 +356,7 @@
 		plan,
 		stepMetadata,
 		containerMetadata,
-<<<<<<< HEAD
-		buildDelegateFactory(build, plan.ID),
-=======
-		NewTaskDelegate(build, plan.ID, buildVars, builder.clock),
->>>>>>> 37c4aebf
+		buildDelegateFactory(build, plan, builder.rateLimiter),
 	)
 }
 
@@ -476,11 +370,7 @@
 	return builder.stepFactory.SetPipelineStep(
 		plan,
 		stepMetadata,
-<<<<<<< HEAD
-		buildDelegateFactory(build, plan.ID),
-=======
-		NewSetPipelineStepDelegate(build, plan.ID, buildVars, builder.clock),
->>>>>>> 37c4aebf
+		buildDelegateFactory(build, plan, builder.rateLimiter),
 	)
 }
 
@@ -494,11 +384,7 @@
 	return builder.stepFactory.LoadVarStep(
 		plan,
 		stepMetadata,
-<<<<<<< HEAD
-		buildDelegateFactory(build, plan.ID),
-=======
-		NewBuildStepDelegate(build, plan.ID, buildVars, builder.clock),
->>>>>>> 37c4aebf
+		buildDelegateFactory(build, plan, builder.rateLimiter),
 	)
 }
 
@@ -506,10 +392,7 @@
 	return builder.stepFactory.ArtifactInputStep(
 		plan,
 		build,
-<<<<<<< HEAD
-=======
-		NewBuildStepDelegate(build, plan.ID, buildVars, builder.clock),
->>>>>>> 37c4aebf
+		buildDelegateFactory(build, plan, builder.rateLimiter),
 	)
 }
 
@@ -517,10 +400,7 @@
 	return builder.stepFactory.ArtifactOutputStep(
 		plan,
 		build,
-<<<<<<< HEAD
-=======
-		NewBuildStepDelegate(build, plan.ID, buildVars, builder.clock),
->>>>>>> 37c4aebf
+		buildDelegateFactory(build, plan, builder.rateLimiter),
 	)
 }
 
