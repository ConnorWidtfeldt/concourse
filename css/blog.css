--- conflicted
+++ resolved
@@ -128,27 +128,6 @@
 h2,
 h3 {
   margin: 3rem 0 0.8rem;
-<<<<<<< HEAD
-}
-.top-logo {
-  grid-area: logo;
-}
-.top-nav {
-  grid-area: primary-nav;
-}
-.top-search {
-  grid-area: search;
-}
-.page-nav {
-  grid-area: secondary-nav;
-}
-.page-content {
-  grid-area: content;
-}
-.page-aside {
-  grid-area: aside;
-=======
->>>>>>> ea89dab3
 }
 .top-logo,
 .top-nav,
