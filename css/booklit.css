--- conflicted
+++ resolved
@@ -12,9 +12,6 @@
   line-height: 1.6;
   color: #2a2929;
   background: white;
-  display: grid;
-<<<<<<< HEAD
-  grid-auto-rows: 70px auto auto;
 }
 .page-top {
   background: #4a90e2;
@@ -22,6 +19,27 @@
 .page-top .top-nav {
   max-width: 1100px;
   margin: 0 auto;
+}
+.top-banner {
+  background-color: #1e1d1d;
+  color: white;
+  font-family: 'Roboto Slab', serif;
+  font-weight: bold;
+}
+.top-banner .banner-text {
+  max-width: 1100px;
+  margin: 0 auto;
+  padding: 10px 0;
+}
+.top-banner a {
+  font-weight: normal;
+}
+.top-banner a,
+.top-banner a:visited {
+  color: #e6e5e5;
+}
+.top-banner a:hover {
+  color: white;
 }
 .body-content {
   background: white;
@@ -35,11 +53,6 @@
 .page-body .page-nav {
   width: 240px;
   flex-shrink: 0;
-=======
-  grid-template-rows: 80px 60px auto;
-  grid-template-columns: 2fr 5fr 3fr;
-  grid-template-areas: "logo primary-nav search" "banner banner banner" "secondary-nav content aside";
->>>>>>> 2d4b791e
 }
 a {
   color: #2d76cc;
@@ -143,27 +156,7 @@
   font-family: 'Roboto Slab', serif;
   line-height: 70px;
 }
-<<<<<<< HEAD
 .page-nav {
-=======
-.top-banner {
-  background-color: #3d3c3c;
-  color: white;
-  font-family: 'Roboto Slab', serif;
-  font-weight: bold;
-  grid-area: banner;
-  padding: 16px 70px;
-}
-.top-banner a {
-  color: lightgray;
-  font-weight: normal;
-}
-.top-banner a:hover {
-  color: white;
-}
-.page-nav,
-.page-partial {
->>>>>>> 2d4b791e
   padding: 30px;
 }
 .page-partial h2 {
@@ -1074,46 +1067,8 @@
   padding: 0;
   border-radius: 0;
 }
-<<<<<<< HEAD
 .toggleable.metric .toggle-title .metric-name {
   font-weight: bold;
-=======
-@media (max-width: 1200px) {
-  body {
-    grid-template-columns: 5fr 2fr;
-    grid-template-rows: 80px 60px auto auto;
-    grid-template-areas: "logo search" "primary-nav primary-nav" "banner banner" "content secondary-nav";
-  }
-  .page-content.index {
-    grid-column-start: 1 / span 2;
-    grid-column-end: 3;
-  }
-  .icon-link {
-    background-position-y: 20px;
-  }
-  .page-content.full {
-    grid-column: 1;
-  }
-  .page-content.index .section {
-    grid-template-columns: auto;
-  }
-  .segment p:first-child {
-    margin-top: 1em;
-  }
-  .splash-title {
-    grid-column-start: 1;
-  }
-  .download-info {
-    margin-top: 10px;
-  }
-  .top-nav a {
-    line-height: 60px;
-    vertical-align: top;
-  }
-  .page-aside {
-    display: none;
-  }
->>>>>>> 2d4b791e
 }
 .toggleable.metric .toggle-title .metric-labels {
   color: #9b9b9b;
