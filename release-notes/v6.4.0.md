--- conflicted
+++ resolved
@@ -41,7 +41,10 @@
 
 * Add `--team` flag for `fly set-pipelines` command #5805
 
-<<<<<<< HEAD
+#### <sub><sup><a name="5830" href="#5830">:link:</a></sup></sub> fix
+
+* Fix a validation issue where a step can be set with 0 attempts causing the ATC to panic. #5830
+
 #### <sub><sup><a name="5855" href="#5855">:link:</a></sup></sub> fix
 
 * Fix tooltip on pipeline names. PR: #5855
@@ -60,10 +63,4 @@
 
 #### <sub><sup><a name="5144" href="#5144">:link:</a></sup></sub> feature
 
-* Add support for task.run.user field in containerd runtime. Issue: #5144 PR: #5704
-=======
-
-#### <sub><sup><a name="5830" href="#5830">:link:</a></sup></sub> fix
-
-* Fix a validation issue where a step can be set with 0 attempts causing the ATC to panic. #5830
->>>>>>> 5cd32b6c
+* Add support for task.run.user field in containerd runtime. Issue: #5144 PR: #5704