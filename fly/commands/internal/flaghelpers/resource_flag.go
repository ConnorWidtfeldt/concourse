package flaghelpers

import (
	"errors"
	"fmt"
	"strings"

	"github.com/concourse/concourse/atc"
)

type ResourceFlag struct {
	PipelineRef  atc.PipelineRef
	ResourceName string
}

<<<<<<< HEAD
func (flag ResourceFlag) String() string {
	return fmt.Sprintf("%s/%s", flag.PipelineName, flag.ResourceName)
}

func (resource *ResourceFlag) UnmarshalFlag(value string) error {
	vs := strings.SplitN(value, "/", 2)
=======
func (flag *ResourceFlag) UnmarshalFlag(value string) error {
	flag.PipelineRef = atc.PipelineRef{}
>>>>>>> a7b49ad2

	resourceNameIdx := strings.LastIndex(value, "/")
	if resourceNameIdx == -1 {
		return errors.New("argument format should be <pipeline>/<resource>")
	}

	flag.ResourceName = value[resourceNameIdx+1:]
	if flag.ResourceName == "" {
		return errors.New("argument format should be <pipeline>/<resource>")
	}

	vs := strings.SplitN(value[:resourceNameIdx], "/", 2)
	flag.PipelineRef.Name = vs[0]
	if len(vs) == 2 {
		flatInstanceVars, err := unmarshalDotNotation(vs[1])
		if err != nil {
			return errors.New(err.Error() + "/<resource>")
		}
		flag.PipelineRef.InstanceVars, err = flatInstanceVars.Expand()
		if err != nil {
			return err
		}
	}

	return nil
}<|MERGE_RESOLUTION|>--- conflicted
+++ resolved
@@ -13,17 +13,12 @@
 	ResourceName string
 }
 
-<<<<<<< HEAD
 func (flag ResourceFlag) String() string {
-	return fmt.Sprintf("%s/%s", flag.PipelineName, flag.ResourceName)
+	return fmt.Sprintf("%s/%s", flag.PipelineRef, flag.ResourceName)
 }
 
-func (resource *ResourceFlag) UnmarshalFlag(value string) error {
-	vs := strings.SplitN(value, "/", 2)
-=======
 func (flag *ResourceFlag) UnmarshalFlag(value string) error {
 	flag.PipelineRef = atc.PipelineRef{}
->>>>>>> a7b49ad2
 
 	resourceNameIdx := strings.LastIndex(value, "/")
 	if resourceNameIdx == -1 {
