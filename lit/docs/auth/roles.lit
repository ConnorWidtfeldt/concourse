--- conflicted
+++ resolved
@@ -101,6 +101,7 @@
   \codeblock{yaml}{{{
   pipeline-operator:
   - AbortBuild
+  - RerunJobBuild
   - CreateJobBuild
   - PauseJob
   - UnpauseJob
@@ -181,77 +182,6 @@
 \section{
   \title{Action Matrix}{action-matrix}
 
-<<<<<<< HEAD
-  \better-table{
-    \table-row{\reference{fly-cli} command      }{Anon}{Admin}{\code{owner}}{\code{member}}{\code{pipeline-operator}}{\code{viewer}}
-    \table-row{\reference{fly-abort-build}      }{✘   }{✓    }{✓           }{✓            }{✓                       }{✘            }
-    \table-row{\reference{fly-active-users}     }{✘   }{✓    }{✘           }{✘            }{✘                       }{✘            }
-    \table-row{\reference{fly-builds}           }{✓   }{✓    }{✓           }{✓            }{✓                       }{✓            }
-    \table-row{\reference{fly-check-resource}   }{✘   }{✓    }{✓           }{✓            }{✓                       }{✘            }
-    \table-row{\reference{fly-containers}       }{✘   }{✓    }{✓           }{✓            }{✓                       }{✓            }
-    \table-row{\reference{fly-destroy-pipeline} }{✘   }{✓    }{✓           }{✓            }{✘                       }{✘            }
-    \table-row{\reference{fly-destroy-team}     }{✘   }{✓    }{✘           }{✘            }{✘                       }{✘            }
-    \table-row{\reference{fly-execute}          }{✘   }{✓    }{✓           }{✓            }{✘                       }{✘            }
-    \table-row{\reference{fly-expose-pipeline}  }{✘   }{✓    }{✓           }{✓            }{✘                       }{✘            }
-    \table-row{\reference{fly-format-pipeline}  }{✘   }{✓    }{✓           }{✓            }{✓                       }{✓            }
-    \table-row{\reference{fly-get-pipeline}     }{✘   }{✓    }{✓           }{✓            }{✓                       }{✓            }
-    \table-row{\reference{fly-get-team}         }{✘   }{✓    }{✓           }{✓            }{✓                       }{✓            }
-    \table-row{\reference{fly-hide-pipeline}    }{✘   }{✓    }{✓           }{✓            }{✘                       }{✘            }
-    \table-row{\reference{fly-intercept}        }{✘   }{✓    }{✓           }{✓            }{✘                       }{✘            }
-    \table-row{\reference{fly-jobs}             }{✓   }{✓    }{✓           }{✓            }{✓                       }{✓            }
-    \table-row{\reference{fly-login}            }{✓   }{✓    }{            }{             }{                        }{             }
-    \table-row{\reference{fly-logout}           }{✘   }{✓    }{✓           }{✓            }{✓                       }{✓            }
-    \table-row{\reference{fly-order-pipelines}  }{✘   }{✓    }{✓           }{✓            }{✘                       }{✘            }
-    \table-row{\reference{fly-pause-job}        }{✘   }{✓    }{✓           }{✓            }{✓                       }{✘            }
-    \table-row{\reference{fly-pause-pipeline}   }{✘   }{✓    }{✓           }{✓            }{✓                       }{✘            }
-    \table-row{\reference{fly-pipelines}        }{✓   }{✓    }{✓           }{✓            }{✓                       }{✓            }
-    \table-row{\reference{fly-prune-worker}     }{✘   }{✓    }{✓           }{✓            }{✘                       }{✘            }
-    \table-row{\reference{fly-rename-pipeline}  }{✘   }{✓    }{✓           }{✓            }{✘                       }{✘            }
-    \table-row{\reference{fly-rename-team}      }{✘   }{✓    }{✘           }{✘            }{✘                       }{✘            }
-    \table-row{\reference{fly-set-pipeline}     }{✘   }{✓    }{✓           }{✓            }{✘                       }{✘            }
-    \table-row{\reference{fly-set-team}         }{✘   }{✓    }{✓           }{✘            }{✘                       }{✘            }
-    \table-row{\reference{fly-status}           }{✓   }{✓    }{✓           }{✓            }{✓                       }{✓            }
-    \table-row{\reference{fly-sync}             }{✓   }{✓    }{✓           }{✓            }{✓                       }{✓            }
-    \table-row{\reference{fly-targets}          }{✓   }{✓    }{✓           }{✓            }{✓                       }{✓            }
-    \table-row{\reference{fly-teams}            }{✘   }{✓    }{✓           }{✓            }{✓                       }{✓            }
-    \table-row{\reference{fly-trigger-job}      }{✘   }{✓    }{✓           }{✓            }{✓                       }{✘            }
-    \table-row{\reference{fly-rerun-build}      }{✘   }{✓    }{✓           }{✓            }{✓                       }{✘            }
-    \table-row{\reference{fly-unpause-job}      }{✘   }{✓    }{✓           }{✓            }{✓                       }{✘            }
-    \table-row{\reference{fly-unpause-pipeline} }{✘   }{✓    }{✓           }{✓            }{✓                       }{✘            }
-    \table-row{\reference{fly-validate-pipeline}}{✓   }{✓    }{✓           }{✓            }{✓                       }{✓            }
-    \table-row{\reference{fly-volumes}          }{✘   }{✓    }{✓           }{✓            }{✓                       }{✓            }
-    \table-row{\reference{fly-watch}            }{✓*  }{✓    }{✓           }{✓            }{✓                       }{✓            }
-    \table-row{\reference{fly-workers}          }{✘   }{✓    }{✓           }{✓            }{✓                       }{✓            }
-  }
-
-  \better-table{
-    \table-row{Web UI page        }{Action                  }{Admin}{\code{owner}}{\code{member}}{\code{pipeline-operator}}{\code{viewer}}
-    \table-row{Home (HD/Dashboard)}{View                    }{✓    }{✓           }{✓            }{✓                       }{✓            }
-    \table-row{                   }{Login                   }{✓    }{✓           }{✓            }{✓                       }{✓            }
-    \table-row{                   }{Logout                  }{✓    }{✓           }{✓            }{✓                       }{✓            }
-    \table-row{                   }{Download \reference{fly}}{✓    }{✓           }{✓            }{✓                       }{✓            }
-    \table-row{                   }{Pause Pipeline          }{✓    }{✓           }{✓            }{✓                       }{✘            }
-    \table-row{                   }{Resume Pipeline         }{✓    }{✓           }{✓            }{✓                       }{✘            }
-    \table-row{                   }{Reorder Pipeline        }{✓    }{✓           }{✓            }{✘                       }{✘            }
-    \table-row{Pipeline Page      }{View                    }{✓    }{✓           }{✓            }{✓                       }{✓            }
-    \table-row{                   }{Click to Resource       }{✓    }{✓           }{✓            }{✓                       }{✓            }
-    \table-row{                   }{Click to Build          }{✓    }{✓           }{✓            }{✓                       }{✓            }
-    \table-row{                   }{Click on Group          }{✓    }{✓           }{✓            }{✓                       }{✓            }
-    \table-row{Resource Page      }{View Resource           }{✓    }{✓           }{✓            }{✓                       }{✓            }
-    \table-row{                   }{View Version Details    }{✓    }{✓           }{✓            }{✓                       }{✓            }
-    \table-row{                   }{Pin Version             }{✓    }{✓           }{✓            }{✓                       }{✘            }
-    \table-row{                   }{Paginate (<- ->)        }{✓    }{✓           }{✓            }{✓                       }{✓            }
-    \table-row{Build Page         }{Trigger new Build       }{✓    }{✓           }{✓            }{✓                       }{✘            }
-    \table-row{                   }{Rerun Build             }{✓    }{✓           }{✓            }{✓                       }{✘            }
-    \table-row{                   }{View Build              }{✓    }{✓           }{✓            }{✓                       }{✓            }
-    \table-row{                   }{Build Details           }{✓    }{✓           }{✓            }{✓                       }{✓            }
-    \table-row{                   }{Abort Build             }{✓    }{✓           }{✓            }{✓                       }{✘            }
-    \table-row{Job Page           }{View Job Page           }{✓    }{✓           }{✓            }{✓                       }{✓            }
-    \table-row{                   }{Pause Job               }{✓    }{✓           }{✓            }{✓                       }{✘            }
-    \table-row{                   }{Trigger new Build       }{✓    }{✓           }{✓            }{✓                       }{✘            }
-    \table-row{                   }{Build History           }{✓    }{✓           }{✓            }{✓                       }{✓            }
-    \table-row{                   }{Paginate (<- ->)        }{✓    }{✓           }{✓            }{✓                       }{✓            }
-=======
   In this table, an action is marked as \italic{customizable} if it is
   possible to change its permissions by providing the \code{--config-rbac} flag,
   documented below. Assigning an action to a role that is not customizable will
@@ -320,6 +250,7 @@
     \table-row{CheckResource                }{\reference{fly-check-resource}                                    }{check button on resource page          }{✘                                }{✓           }
     \table-row{CheckResourceType            }{\reference{fly-check-resource-type}                               }{n/a                                    }{✘                                }{✓           }
     \table-row{CreateJobBuild               }{\reference{fly-trigger-job}                                       }{trigger button on job and build pages  }{✘                                }{✓           }
+    \table-row{RerunJobBuild                }{\reference{fly-rerun-build}                                       }{rerun button on build page             }{✘                                }{✓           }
     \table-row{CreatePipelineBuild          }{\reference{fly-execute}                                           }{n/a                                    }{✘                                }{✓           }
     \table-row{DeletePipeline               }{\reference{fly-destroy-pipeline}                                  }{n/a                                    }{✘                                }{✓           }
     \table-row{DisableResourceVersion       }{\reference{fly-disable-resource-version}                          }{version disable widget on resource page}{✘                                }{✓           }
@@ -343,7 +274,6 @@
     \table-row{ClearTaskCache               }{\reference{fly-clear-task-cache}                                  }{n/a                                    }{✘                                }{✓           }
     \table-row{CreateArtifact               }{\reference{fly-execute}                                           }{n/a                                    }{✘                                }{✓           }
     \table-row{GetArtifact                  }{\reference{fly-execute}                                           }{n/a                                    }{✘                                }{✓           }
->>>>>>> ab658f9f
   }
 }
 
